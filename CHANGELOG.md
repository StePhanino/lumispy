# Changelog

All notable changes to this project will be documented in this file.

The format is based on [Keep a Changelog](https://keepachangelog.com/en/1.0.0/),
and this project adheres to [Semantic Versioning](https://semver.org/spec/v2.0.0.html).

## UNRELEASED
<<<<<<< HEAD
### Added
=======
### Changed
- Add proper handling of variance on Jacobian transformation during axis conversion (eV, invcm)
>>>>>>> 0a69970a
- Set up read the docs documentation

### Changed
- Fix error in background dimensions that allows compatibility for updated `map` in HyperSpy (failing integration tests)
- Fix for links in PyPi

## 2021-11-23 - version 0.1.3
### Changed
- Mentions of the now deleted `non_uniform_axes` branch in HyperSpy updated to `RELEASE_next_minor`
- Change 'master' to 'main' branch
- Updated/corrected badges and other things in README.md and other documentation files

## 2021-08-22 - version 0.1.2
### Added
- This project now keeps a Changelog
- Added signal-hierarchy for time-resolved luminescence
- Added GitHub action for release
- Created logo

### Changed
- Consistent black-formatting
- fixed join_spectra
- fixed tests

## 2021-03-26 - version 0.1.0
### Added
- The first release, basic functionality implemented
<|MERGE_RESOLUTION|>--- conflicted
+++ resolved
@@ -6,13 +6,10 @@
 and this project adheres to [Semantic Versioning](https://semver.org/spec/v2.0.0.html).
 
 ## UNRELEASED
-<<<<<<< HEAD
 ### Added
-=======
-### Changed
+- Set up read the docs documentation
 - Add proper handling of variance on Jacobian transformation during axis conversion (eV, invcm)
->>>>>>> 0a69970a
-- Set up read the docs documentation
+upstream/main
 
 ### Changed
 - Fix error in background dimensions that allows compatibility for updated `map` in HyperSpy (failing integration tests)
