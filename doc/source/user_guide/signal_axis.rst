.. _signal_axis:

<<<<<<< HEAD
The non-linear signal axis
**************************
=======
Non-uniform signal axes
***********************
>>>>>>> e54c066e

LumiSpy enables the use of non-linear axis (e.g. ``eV``) in an easy way.

The function :py:func:`~.signals.luminescence_spectrum.LumiSpectrum.to_eV` simplifies the definition

TODO: Explain the Jacobian transform.
TODO: Show how the transform is done ``s.to_eV()``.

TODO: Note on signal noise.
<|MERGE_RESOLUTION|>--- conflicted
+++ resolved
@@ -1,12 +1,7 @@
 .. _signal_axis:
 
-<<<<<<< HEAD
-The non-linear signal axis
-**************************
-=======
 Non-uniform signal axes
 ***********************
->>>>>>> e54c066e
 
 LumiSpy enables the use of non-linear axis (e.g. ``eV``) in an easy way.
 
