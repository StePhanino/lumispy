--- conflicted
+++ resolved
@@ -97,13 +97,8 @@
             except:
                 raise Exception("Sorry, the grating is not calibrated yet. "
                                 "No grating shift correction can be applied. "
-<<<<<<< HEAD
-                                "Go to lumispy.utils.acquisition_systems and "
-                                "add the missing grating_corrfactors")
-=======
                                 "Go to lumispy.io.attolight and "
                                 "add the missing grating_corrfactors in the attolight_sysyems dict.")
->>>>>>> d526ee2e
 
             # Correction of the Wavelength Shift along the X-Axis
             calax = cal_factor_x_axis / (fov * nx)
