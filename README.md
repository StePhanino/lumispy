--- conflicted
+++ resolved
@@ -12,17 +12,10 @@
 
 <img src="https://github.com/LumiSpy/lumispy/raw/main/doc/_static/logo_rec_april21.svg" width="300" alt="LumiSpy">
 
-<<<<<<< HEAD
 LumiSpy is a Python package extending the functionality for multi-dimensional
 data analysis provided by the [HyperSpy](https://hyperspy.org) library. It is
 aimed at helping with the analysis of luminescence spectroscopy data
 (cathodoluminescence, photoluminescence, electroluminescence, Raman, SNOM).
-=======
-LumiSpy is an extension Python package for multi-dimensional data analysis 
-provided by the [HyperSpy](https://hyperspy.org) library. It is aimed at helping 
-with the analysis of luminescence spectroscopy data (cathodoluminescence, 
-photoluminescence, electroluminescence, Raman, SNOM).
->>>>>>> f6c4b94e
 
 If analysis using LumiSpy forms a part of published work, please consider 
 recognising the code development by citing the project using the [Zenodo-DOI](https://doi.org/10.5281/zenodo.4640445).
@@ -38,4 +31,7 @@
 3. In Jupyter lab, navigate to the folder and start using the notebook
 
 Everyone is welcome to contribute. Please read our
-[contributing guidelines](https://github.com/LumiSpy/lumispy/blob/main/.github/CONTRIBUTING.md) and get started!+[contributing guidelines](https://github.com/LumiSpy/lumispy/blob/main/CONTRIBUTING.rst) and get started!
+
+Development of LumiSpy is documented in the
+[changelog](https://github.com/LumiSpy/lumispy/blob/main/CHANGELOG.rst).